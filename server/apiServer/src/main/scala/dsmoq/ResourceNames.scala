--- conflicted
+++ resolved
@@ -146,11 +146,6 @@
   val NO_MANAGER = "no_manager"
 
   /**
-<<<<<<< HEAD
-   * 対象のユーザには更新権限がありません
-   */
-  val NO_UPDATE_PERMISSION = "no_update_permission"
-=======
    * この操作はゲストユーザには許可されていません
    */
   val NOT_ALLOW_GUEST = "not_allow_guest"
@@ -169,5 +164,9 @@
    * APIキー・シグネチャのいずれかが不正です
    */
   val INVALID_APIKEY_OR_SIGNATURE = "invalid_apikey_or_signature"
->>>>>>> 15b8a8c7
+
+  /**
+   * 対象のユーザには更新権限がありません
+   */
+  val NO_UPDATE_PERMISSION = "no_update_permission"
 }