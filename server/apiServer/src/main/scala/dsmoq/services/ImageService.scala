--- conflicted
+++ resolved
@@ -11,12 +11,8 @@
 import dsmoq.persistence.GroupAccessLevel
 import dsmoq.persistence.PostgresqlHelper._
 
-<<<<<<< HEAD
 class ImageService(resource: ResourceBundle) {
-  def getUserFile(userId: String, imageId: String, size: Option[String]) = {
-    try {
-=======
-object ImageService {
+
   /**
    * 指定されたユーザの画像を取得します。
    * 
@@ -29,7 +25,6 @@
    */
   def getUserFile(userId: String, imageId: String, size: Option[String]): Try[(java.io.File, String)] = {
     Try {
->>>>>>> 9ad89106
       DB readOnly { implicit s =>
         val user = persistence.User.find(userId)
         if (user.filter(_.imageId == imageId).isEmpty) {
