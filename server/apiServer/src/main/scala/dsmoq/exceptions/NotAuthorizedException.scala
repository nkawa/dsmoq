--- conflicted
+++ resolved
@@ -1,16 +1,8 @@
 package dsmoq.exceptions
 
 /**
-<<<<<<< HEAD
- * ログイン失敗、ゲストアクセス不可能なAPIにアクセスした場合などに送出する例外
- *
- * @param message エラーメッセージ
- */
-case class NotAuthorizedException(message: String = "") extends Exception(message)
-=======
  * 認証失敗時に送出する例外
  *
  * @param message エラーメッセージ
  */
-class NotAuthorizedException(message: String) extends Exception(message)
->>>>>>> 15b8a8c7
+class NotAuthorizedException(message: String) extends Exception(message)