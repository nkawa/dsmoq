--- conflicted
+++ resolved
@@ -12,10 +12,6 @@
 # Scala-IDE specific
 .scala_dependencies
 .idea
-<<<<<<< HEAD
 .idea/*
 .idea_modules
-=======
-.idea_modules
-.idea/*
->>>>>>> 344f81bd
+.idea/*