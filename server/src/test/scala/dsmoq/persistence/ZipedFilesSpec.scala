--- conflicted
+++ resolved
@@ -32,11 +32,7 @@
       count should be_>(0L)
     }
     "create new record" in new AutoRollback {
-<<<<<<< HEAD
-      val created = ZipedFiles.create(id = null, fileId = null, name = "MyString", description = "MyString", fileSize = 1L, createdBy = null, createdAt = DateTime.now, updatedBy = null, updatedAt = DateTime.now, cenSize = 1L, dataStart = 1L, dataSize = 1L, cenHeader = Array[Byte]())
-=======
       val created = ZipedFiles.create(id = null, historyId = null, name = "MyString", description = "MyString", fileSize = 1L, createdBy = null, createdAt = DateTime.now, updatedBy = null, updatedAt = DateTime.now)
->>>>>>> 2fd7d178
       created should not beNull
     }
     "save a record" in new AutoRollback {
