import sbt._
import Keys._
import org.scalatra.sbt._
import org.scalatra.sbt.PluginKeys._
import org.scalatra.sbt.DistPlugin.Dist
import com.earldouglas.xsbtwebplugin.PluginKeys._
import com.earldouglas.xsbtwebplugin.WebPlugin.container
import sbtassembly.Plugin.AssemblyKeys._
import sbtassembly.Plugin.MergeStrategy

object DsmoqBuild extends Build {
  lazy val assemblyAdditionalSettings = Seq(
    mergeStrategy in assembly ~= { (old) => {
      case "application.conf" => MergeStrategy.concat
      case "mime.types" => MergeStrategy.discard
      case x => old(x)
    }
    }
  )

  val Organization = "dsmoq"
  val Name = "dsmoq"
  val Version = "0.1.0-SNAPSHOT"
  val ScalaVersion = "2.11.4"
  val ScalatraVersion = "2.3.0"

  lazy val dsmoq = Project (
    "dsmoq-server",
    file("."),
    settings = Defaults.coreDefaultSettings ++ ScalatraPlugin.scalatraSettings ++ Seq(
      organization := Organization,
      name := Name,
      version := Version,
      scalaVersion := ScalaVersion,
      resolvers += Classpaths.typesafeReleases,
      //port in container.Configuration := 8080,
      libraryDependencies ++= Seq(
        "org.scalatra" %% "scalatra" % ScalatraVersion,
        "org.scalatra" %% "scalatra-auth" % ScalatraVersion,
        "org.scalatra" %% "scalatra-specs2" % ScalatraVersion % "test",
        "org.scalatra" %% "scalatra-scalatest" % ScalatraVersion % "test",
        "ch.qos.logback" % "logback-classic" % "1.0.6" % "runtime",
        "org.eclipse.jetty" % "jetty-webapp" % "8.1.10.v20130312" % "compile;container",
        "org.eclipse.jetty.orbit" % "javax.servlet" % "3.0.0.v201112011016" % "container;provided;test" artifacts (Artifact("javax.servlet", "jar", "jar")),
        "org.scalatest" % "scalatest_2.11" % "2.2.1" % "test",
        "org.postgresql" % "postgresql" % "9.3-1101-jdbc41",
        "org.scalikejdbc" %% "scalikejdbc" % "2.2.3",
        "org.scalikejdbc" %% "scalikejdbc-interpolation" % "2.2.3",
        "org.scalikejdbc" %% "scalikejdbc-config" % "2.2.3",
        "org.scalikejdbc" %% "scalikejdbc-test" % "2.2.3" % "test",
        "org.scalatra" %% "scalatra-json" % ScalatraVersion,
        "org.json4s" %% "json4s-jackson" % "3.2.10",
        "com.google.api-client" % "google-api-client" % "1.18.0-rc" excludeAll( ExclusionRule(organization = "org.apache.httpcomponents") ),
        "com.google.http-client" % "google-http-client-jackson" % "1.18.0-rc" excludeAll( ExclusionRule(organization = "org.apache.httpcomponents") ),
        "com.google.apis" % "google-api-services-oauth2" % "v2-rev66-1.18.0-rc" excludeAll( ExclusionRule(organization = "org.apache.httpcomponents") ),
        "com.amazonaws" % "aws-java-sdk" % "1.9.4",
        "com.github.tototoshi" %% "scala-csv" % "1.1.2",
        "com.github.scala-incubator.io" %% "scala-io-core" % "0.4.3",
        "com.github.scala-incubator.io" %% "scala-io-file" % "0.4.3"
      )
    )
  )
  
  lazy val initGroupMember = Project(
    id = "initGroupMember",
    base = file("initGroupMember"),
    settings = Defaults.coreDefaultSettings ++ Seq(
      organization := Organization,
      name := "initGroupMember",
      version := Version,
      scalaVersion := ScalaVersion,
      resolvers += Classpaths.typesafeReleases,
      libraryDependencies += "com.github.tototoshi" %% "scala-csv" % "1.1.0"
    )
  ).dependsOn(dsmoq)

  lazy val taskServer = Project(
    id = "taskServer",
    base = file("taskServer"),
    settings = Defaults.coreDefaultSettings ++ Seq(
      organization := Organization,
      name := "taskServer",
      version := Version,
      scalaVersion := ScalaVersion,
      resolvers += Classpaths.typesafeReleases,
      libraryDependencies ++= Seq(
        "org.scalatest" % "scalatest_2.11" % "2.2.1" % "test",
        "com.typesafe.akka" % "akka-http-core-experimental_2.11" % "0.11",
        "com.typesafe.akka" % "akka-testkit_2.11" % "2.3.7"
      )
    )
  ).dependsOn(dsmoq)

<<<<<<< HEAD
  lazy val statisticsBatch = Project(
    id = "statisticsBatch",
    base = file("statisticsBatch"),
    settings = Defaults.coreDefaultSettings ++ Seq(
      organization := Organization,
      name := "statisticsBatch",
      version := Version,
      scalaVersion := ScalaVersion
=======
  lazy val adminTool = Project(
    id = "adminTool",
    base = file("adminTool"),
    settings = Defaults.coreDefaultSettings ++ Seq(
      organization := Organization,
      name := "adminTool",
      version := Version,
      scalaVersion := ScalaVersion,
      resolvers += Classpaths.typesafeReleases,
      libraryDependencies ++= Seq(
        "org.slf4j" % "slf4j-nop" % "1.7.7"
      )
>>>>>>> 344f81bd
    )
  ).dependsOn(dsmoq)
}<|MERGE_RESOLUTION|>--- conflicted
+++ resolved
@@ -91,7 +91,6 @@
     )
   ).dependsOn(dsmoq)
 
-<<<<<<< HEAD
   lazy val statisticsBatch = Project(
     id = "statisticsBatch",
     base = file("statisticsBatch"),
@@ -100,7 +99,9 @@
       name := "statisticsBatch",
       version := Version,
       scalaVersion := ScalaVersion
-=======
+    )
+  ).dependsOn(dsmoq)
+  
   lazy val adminTool = Project(
     id = "adminTool",
     base = file("adminTool"),
@@ -113,7 +114,6 @@
       libraryDependencies ++= Seq(
         "org.slf4j" % "slf4j-nop" % "1.7.7"
       )
->>>>>>> 344f81bd
     )
   ).dependsOn(dsmoq)
 }