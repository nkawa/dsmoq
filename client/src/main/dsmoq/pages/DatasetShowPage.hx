package dsmoq.pages;

import dsmoq.Async;
import dsmoq.Page;
import dsmoq.models.ApiStatus;
import dsmoq.models.DatasetFile;
import dsmoq.models.DatasetGuestAccessLevel;
import dsmoq.models.DatasetPermission;
import dsmoq.models.DatasetZipedFile;
import dsmoq.models.RangeSlice;
import dsmoq.models.Service;
import js.Browser;
import js.html.Element;
import hxgnd.js.JqHtml;
import hxgnd.js.jsviews.JsViews;
import hxgnd.js.jsviews.JsViews.Observable;
import hxgnd.Promise;
import hxgnd.Unit;
import hxgnd.PromiseBroker;
import hxgnd.js.Html;
import conduitbox.Navigation;
import hxgnd.js.JsTools;
import haxe.ds.Option;
using dsmoq.JQueryTools;

class DatasetShowPage {
    public static function render(html: Html, onClose: Promise<Unit>, id: String): Promise<Navigation<Page>> {
        var navigation = new PromiseBroker();
        var binding = JsViews.observable({ data: Async.Pending });
        View.getTemplate("dataset/show").link(html, binding.data());

        Service.instance.getDataset(id).flatMap(function (res) {
            var data = {
                name: res.meta.name,
                description: res.meta.description,
                primaryImage: res.primaryImage,
                featuredImage: res.featuredImage,
                ownerships: res.ownerships.filter(function (x) return Type.enumEq(x.accessLevel, DatasetPermission.Write)),
                root: {
                    name: res.filesCount + " files",
                    files: new Array<FileItem>(),
                    opened: res.filesCount > 0,
                    useProgress: false
                },
                attributes: res.meta.attributes,
                license: res.meta.license,
                isPrivate: Type.enumEq(res.defaultAccessLevel, DatasetGuestAccessLevel.Deny),
                canEdit: Type.enumEq(res.permission, DatasetPermission.Write),
                canDownload: switch (res.permission) {
                    case DatasetPermission.Write, DatasetPermission.Read: true;
                    case _: false;
                },
                appUrl: null,
                accessCount: res.accessCount,
                filesCount: res.filesCount,
                fileLimit: res.fileLimit
            };
            if (res.filesCount == 0) {
                return Promise.fulfilled(data);
            }
            return setDatasetFiles(data, id, data.fileLimit, 0)
                .map(function (files) {
                    data.root.files = files;
                    return data;
                })
                .thenError(function (err: Dynamic) {
                    switch (err.status) {
                        case 403: // Forbidden
                            switch (err.responseJSON.status) {
                                case ApiStatus.AccessDenied:
                                    navigation.fulfill(Navigation.Navigate(Page.Top));
                                case ApiStatus.Unauthorized:
                                    navigation.fulfill(Navigation.Navigate(Page.Top));
                            }
                        case 404: // NotFound
                            switch (err.responseJSON.status) {
                                case ApiStatus.NotFound:
                                    navigation.fulfill(Navigation.Navigate(Page.Top));
                            }
                        case _: // その他(500系など)
                            html.html("Network error");
                    }
                });
        })
        .then(function (data) {
            binding.setProperty("data", data);

            html.find("#dataset-edit").on("click", function (_) {
                navigation.fulfill(Navigation.Navigate(Page.DatasetEdit(id)));
            });

            html.find("#dataset-delete").createEventStream("click").flatMap(function (_) {
                return JsTools.confirm("Are you sure you want to delete this dataset?");
            }).flatMap(function (_) {
                return Service.instance.deleteDeataset(id);
            }).then(function (_) {
                // TODO 削除対象データセット閲覧履歴（このページ）をHistoryから消す
                navigation.fulfill(Navigation.Navigate(Page.DatasetList(1, "", new Array<{type: String, item: Dynamic}>())));
            });
            
            html.find("#dataset-copy").createEventStream("click").flatMap(function (_) {
                return JsTools.confirm("Are you sure you want to copy this dataset?");
            }).flatMap(function (_) {
                return Service.instance.copyDataset(id);
            }).then(function(x) {
                navigation.fulfill(Navigation.Navigate(Page.DatasetShow(x.datasetId)));
            });
           
            // ファイルが1件以上ある場合、more filesやzipファイルの展開イベントを割り当てる必要がある
            if (data.root.files.length > 0) {
                // ファイル一覧の表示開閉切替
                html.find(".accordion-head-item").on("click", function (_) {
                    binding.setProperty("data.root.opened", !data.root.opened);
                    if (data.root.opened) {
                        setTopMoreClickEvent(html, navigation, binding, data, id);
                        setZipClickEvent(html, navigation, data, id);
                        for (i in 0...data.root.files.length) {
                            var fileitem = data.root.files[i];
                            if (fileitem.opened && fileitem.zippedFiles.length < fileitem.file.zipCount) {
                                setZipMoreClickEvent(html, navigation, data, id, i);
                            }
                        }
                    }
                });
                setTopMoreClickEvent(html, navigation, binding, data, id);
<<<<<<< HEAD
                setZipClickEvent(html, navigation, data, id);
            }
=======
            });

            Service.instance.getDatasetAppUrl(id).then(function(url) {
                JsViews.observable(data).setProperty("appUrl", url);
            });

>>>>>>> a22f1343
        }, function (err: Dynamic) {
            html.html(err.responseJSON.status);
        });

        return navigation.promise;
    }
   
    /**
     * データセットのファイル一覧を取得し、画面に設定する。
     *
     * @param data 画面で保持するbindingのデータ
     * @param datasetId データセットID
     * @param limit データセットのファイルの取得Limit
     * @param offset データセットのファイルの取得位置
     * @return データセットのファイル一覧取得のPromise
     */
    static function setDatasetFiles(data: Dynamic, datasetId: String, limit: Int, offset: Int): Promise<Array<FileItem>> {
        return Service.instance.getDatasetFiles(datasetId, { limit: limit, offset: offset }).map(function (res) {
            var i = 0;
            return res.results.map(function (file) {
                var index = offset + i;
                i++;
                return datasetFileToFileItem(file, index);
            });
        });
    }

    static function datasetFileToFileItem(datasetFile: DatasetFile, index: Int): FileItem {
        return {
            opened: false,
            file: datasetFile,
            zippedFiles: new Array<DatasetZipedFile>(),
            index: index,
            useProgress: false
        };
    }

    /**
     * データセットのZIP内ファイル一覧を取得し、画面に設定する。
     *
     * @param data 画面で保持するbindingのデータ
     * @param datasetId データセットID
     * @param index データセットのファイル中の、ZIPファイルのindex
     * @param limit データセットのファイルの取得Limit
     * @param offset データセットのファイルの取得位置
     * @return データセットのZIP内ファイル一覧取得のPromise
     */
    static function setDatasetZippedFiles(data: Dynamic, datasetId: String, index: Int, limit: Int, offset: Int): Promise<RangeSlice<DatasetZipedFile>> {
        JsViews.observable(data.root.files[index]).setProperty("useProgress", true);
        return Service.instance.getDatasetZippedFiles(datasetId, data.root.files[index].file.id, { limit: limit, offset: offset }).then(function (res) {
            JsViews.observable(data.root.files[index]).setProperty("useProgress", false);
            for (file in res.results) {
                JsViews.observable(data.root.files[index].zippedFiles).insert(file);
            }
        });
    }
    
    static function getIndex(obj: Dynamic): Int {
        var index = new JqHtml(obj).find("input.index").val();
        if (index == null) {
            return new JqHtml(obj).parent().find("input.index").val();
        }
        return index;
    }
    
    /**
     * ZIPファイルを展開したときのイベントを設定する。
     *
     * @param html
     * @param navigation
     * @param data
     * @param datasetId データセットID
     */
    static function setZipClickEvent(html: Html, navigation: PromiseBroker<Navigation<Page>>, data: Dynamic, datasetId: String): Void {
        html.find(".accordion-zip-item").on("click", function (e) {
            var index: Int = getIndex(e.target);
            JsViews.observable(data.root.files[index]).setProperty("opened", !data.root.files[index].opened);
            var fileitem = data.root.files[index];
            if (!fileitem.opened || fileitem.zippedFiles.length > 0) {
                if (fileitem.opened && fileitem.zippedFiles.length < fileitem.file.zipCount) {
                    setZipMoreClickEvent(html, navigation, data, datasetId, index);
                }
                return;
            }
            setDatasetZippedFiles(data, datasetId, index, data.fileLimit, 0).then(function(_) {
                setZipMoreClickEvent(html, navigation, data, datasetId, index);
            }, function(err: Dynamic) {
                switch (err.status) {
                    case 400: // BadRequest
                        switch (err.responseJSON.status) {
                            case ApiStatus.BadRequest:
                                navigation.fulfill(Navigation.Navigate(Page.Top));
                            case _:
                                html.html(err.responseJSON.status);
                        }
                    case 403: // Forbidden
                        switch (err.responseJSON.status) {
                            case ApiStatus.AccessDenied:
                                navigation.fulfill(Navigation.Navigate(Page.Top));
                            case ApiStatus.Unauthorized:
                                navigation.fulfill(Navigation.Navigate(Page.Top));
                        }
                    case 404: // NotFound
                        switch (err.responseJSON.status) {
                            case ApiStatus.NotFound:
                                navigation.fulfill(Navigation.Navigate(Page.Top));
                        }
                    case _: // その他(500系など)
                        html.html("Network error");
                }
            });
        });
    }

    /**
     * ファイルのmore file表示をクリックしたときのイベントを設定する。
     *
     * @param html
     * @param navigation
     * @param binding
     * @param data
     * @param datasetId データセットID
     */
    static function setTopMoreClickEvent(html: Html, navigation: PromiseBroker<Navigation<Page>>, binding: Observable, data: Dynamic, datasetId: String): Void {
        html.find(".more-head-item").on("click", function (_) {
            binding.setProperty("data.root.useProgress", true);
            setDatasetFiles(data, datasetId, data.fileLimit, data.root.files.length).then(function (files){
                binding.setProperty("data.root.useProgress", false);
                JsViews.observable(data.root.files).insert(files);
                setTopMoreClickEvent(html, navigation, binding, data, datasetId);
                setZipClickEvent(html, navigation, data, datasetId);
            }, function (err: Dynamic) {
                switch (err.status) {
                    case 403: // Forbidden
                        switch (err.responseJSON.status) {
                            case ApiStatus.AccessDenied:
                                navigation.fulfill(Navigation.Navigate(Page.Top));
                            case ApiStatus.Unauthorized:
                                navigation.fulfill(Navigation.Navigate(Page.Top));
                        }
                    case 404: // NotFound
                        switch (err.responseJSON.status) {
                            case ApiStatus.NotFound:
                                navigation.fulfill(Navigation.Navigate(Page.Top));
                        }
                    case _: // その他(500系など)
                        html.html("Network error");
                }
            });
        });
    }

    /**
     * ZIPファイルのmore file表示をクリックしたときのイベントを設定する。
     *
     * @param html
     * @param navigation
     * @param binding
     * @param data
     * @param datasetId データセットID
     * @param index データセットのファイル中の、ZIPファイルのindex
     */
    static function setZipMoreClickEvent(html: Html, navigation: PromiseBroker<Navigation<Page>>, data: Dynamic, datasetId: String, index: Int): Void {
        html.find(".more-zip-item").on("click", function (_) {
            JsViews.observable(data.root.files[index]).setProperty("useProgress", true);
            setDatasetZippedFiles(data, datasetId, index, data.fileLimit, data.root.files[index].zippedFiles.length).then(function (_) {
                JsViews.observable(data.root.files[index]).setProperty("useProgress", false);
                setZipMoreClickEvent(html, navigation, data, datasetId, index);
            }, function (err: Dynamic) {
                switch (err.status) {
                    case 400: // BadRequest
                        switch (err.responseJSON.status) {
                            case ApiStatus.BadRequest:
                                navigation.fulfill(Navigation.Navigate(Page.Top));
                            case _:
                                html.html(err.responseJSON.status);
                        }
                    case 403: // Forbidden
                        switch (err.responseJSON.status) {
                            case ApiStatus.AccessDenied:
                                navigation.fulfill(Navigation.Navigate(Page.Top));
                            case ApiStatus.Unauthorized:
                                navigation.fulfill(Navigation.Navigate(Page.Top));
                        }
                    case 404: // NotFound
                        switch (err.responseJSON.status) {
                            case ApiStatus.NotFound:
                                navigation.fulfill(Navigation.Navigate(Page.Top));
                        }
                    case _: // その他(500系など)
                        html.html("Network error");
                }
            });
        });
    }
}

typedef FileItem = {
    var opened: Bool;
    var zippedFiles: Array<DatasetZipedFile>;
    var file: DatasetFile;
    var index: Int;
    var useProgress: Bool;
};<|MERGE_RESOLUTION|>--- conflicted
+++ resolved
@@ -123,17 +123,11 @@
                     }
                 });
                 setTopMoreClickEvent(html, navigation, binding, data, id);
-<<<<<<< HEAD
                 setZipClickEvent(html, navigation, data, id);
             }
-=======
-            });
-
             Service.instance.getDatasetAppUrl(id).then(function(url) {
                 JsViews.observable(data).setProperty("appUrl", url);
             });
-
->>>>>>> a22f1343
         }, function (err: Dynamic) {
             html.html(err.responseJSON.status);
         });
